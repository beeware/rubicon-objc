--- conflicted
+++ resolved
@@ -57,9 +57,4 @@
   - python3.6 -m pip install tox
   - make -f Makefile
 script:
-<<<<<<< HEAD
-  - python3.6 -m tox -e "py{34,35,36}-default,flake8"
-=======
-  - export DYLD_LIBRARY_PATH=`pwd`/tests/objc
-  - python3.6 -m tox -e "py{34,35,36,37}-default,flake8"
->>>>>>> df354e56
+  - python3.6 -m tox -e "py{34,35,36,37}-default,flake8"