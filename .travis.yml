--- conflicted
+++ resolved
@@ -52,8 +52,4 @@
   - make -f Makefile
 script:
   - export DYLD_LIBRARY_PATH=`pwd`/tests/objc
-<<<<<<< HEAD
-  - tox -e py35-default
-=======
-  - tox -e "py{35,36,37},flake8"
->>>>>>> 8f879544
+  - tox -e py35