os: osx
matrix:
  include:
  # OSX 10.10 Yosemite
  - osx_image: xcode6.4
  # OSX 10.11 El Capitan
  - osx_image: xcode7.3
  - osx_image: xcode8
  # macOS 10.12 Sierra
  - osx_image: xcode8.3
  - osx_image: xcode9
language: generic
install:
<<<<<<< HEAD
- brew install python3
- make -f Makefile
script:
- export DYLD_LIBRARY_PATH=`pwd`/tests/objc
- python3 setup.py test
=======
  - brew install python3
  - python3 -m pip install tox
  - make -f Makefile
script:
  - export DYLD_LIBRARY_PATH=`pwd`/tests/objc
  - python3 setup.py test
  - python3 -m tox -e flake8
>>>>>>> 48214e13
<|MERGE_RESOLUTION|>--- conflicted
+++ resolved
@@ -11,18 +11,10 @@
   - osx_image: xcode9
 language: generic
 install:
-<<<<<<< HEAD
-- brew install python3
-- make -f Makefile
-script:
-- export DYLD_LIBRARY_PATH=`pwd`/tests/objc
-- python3 setup.py test
-=======
   - brew install python3
   - python3 -m pip install tox
   - make -f Makefile
 script:
   - export DYLD_LIBRARY_PATH=`pwd`/tests/objc
   - python3 setup.py test
-  - python3 -m tox -e flake8
->>>>>>> 48214e13
+  - python3 -m tox -e flake8