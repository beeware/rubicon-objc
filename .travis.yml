branches:
  only:
    - master
matrix:
  include:
    # Note: The ordering of the environments is optimized so that the complete matrix runs as quickly as possible,
    # while also providing the first results as early as possible.
    # At the moment, build times for each environment are roughly as follows:
    # xcode6.4: 13 minutes
    # xcode7.3: 5 minutes
    # xcode8.3: 3 minutes
    # xcode9.2: 2 minutes
    # This data is based on the following build, which should be similar to most builds on the repo:
    # https://travis-ci.org/pybee/rubicon-objc/builds/348992202
    # Currently, Travis allows a maximum of two concurrent Mac builds per owner:
    # https://blog.travis-ci.com/2017-09-22-macos-update
    # With the following order, xcode6.4 will take up the first slot, and at the same time the three other
    # environments use the second slot in sequence. xcode9.2 will finish first and provide some early results - most
    # test failures happen in all environments and will be quickly reported this way.
<<<<<<< HEAD
    # Linux builds have a higher limit than Mac builds, so the Linux environment will run in parallel with the Mac
    # environments.
=======
>>>>>>> 52586360

    # OSX 10.10 Yosemite
    - os: osx
      osx_image: xcode6.4
    # macOS 10.12 Sierra
    - os: osx
      osx_image: xcode9.2
    - os: osx
      osx_image: xcode8.3
    # OSX 10.11 El Capitan
    - os: osx
      osx_image: xcode7.3
    # Linux with GNUstep
    - os: linux
      addons:
        apt:
          packages:
            - gnustep-devel
    # Linux for flake8 only
    - os: linux
      env:
        - FLAKE8_ONLY=1
language: generic
cache:
  directories:
    ~/.pyenv
env:
  global:
    - PY34="3.4.8"
    - PY35="3.5.5"
    - PY36="3.6.5"
    - PY37="3.7.0"
install:
  - |
    if [[ "${TRAVIS_OS_NAME}" == "osx" ]]
    then
      # The different Travis environments have different pyenv versions, and not all have the Python versions we need,
      # so we upgrade pyenv to get a consistent setup in all environments.
      brew update
      brew outdated pyenv || brew upgrade pyenv
    else
      pushd "$(pyenv root)"
      git checkout master
      git pull
      popd
    fi
  # The existing pyenv shims from the build cache may no longer be valid, for example if pyenv was upgraded
  # (in which case the paths used in the shims point to an older, no longer installed pyenv version).
  # By rehashing the shims we can be sure that they are always valid again.
  - pyenv rehash
  # pyenv's shims directory is not in the PATH by default.
  - export PATH="$(pyenv root)/shims:${PATH}"
  # These are the Python versions that we want to test on.
  - pyenv install --skip-existing ${PY34}
  - pyenv install --skip-existing ${PY35}
  - pyenv install --skip-existing ${PY36}
  - pyenv install --skip-existing ${PY37}
  - pyenv global ${PY37} ${PY36} ${PY35} ${PY34} system
  # tox is not installed by default in some older Travis environments.
  - python3.6 -m pip install tox
script:
<<<<<<< HEAD
  - |
    if [[ "${FLAKE8_ONLY}" == "1" ]]
    then
      python3.6 -m tox -e "flake8"
    else
      make -f Makefile
      DYLD_LIBRARY_PATH="$(pwd)/tests/objc" python3.6 -m tox -e "py{34,35,36}-default"
    fi
=======
  - export DYLD_LIBRARY_PATH=`pwd`/tests/objc
  - python3.6 -m tox -e "py{34,35,36,37}-default,flake8"
>>>>>>> 52586360
<|MERGE_RESOLUTION|>--- conflicted
+++ resolved
@@ -17,11 +17,8 @@
     # With the following order, xcode6.4 will take up the first slot, and at the same time the three other
     # environments use the second slot in sequence. xcode9.2 will finish first and provide some early results - most
     # test failures happen in all environments and will be quickly reported this way.
-<<<<<<< HEAD
     # Linux builds have a higher limit than Mac builds, so the Linux environment will run in parallel with the Mac
     # environments.
-=======
->>>>>>> 52586360
 
     # OSX 10.10 Yosemite
     - os: osx
@@ -83,16 +80,11 @@
   # tox is not installed by default in some older Travis environments.
   - python3.6 -m pip install tox
 script:
-<<<<<<< HEAD
   - |
     if [[ "${FLAKE8_ONLY}" == "1" ]]
     then
       python3.6 -m tox -e "flake8"
     else
       make -f Makefile
-      DYLD_LIBRARY_PATH="$(pwd)/tests/objc" python3.6 -m tox -e "py{34,35,36}-default"
-    fi
-=======
-  - export DYLD_LIBRARY_PATH=`pwd`/tests/objc
-  - python3.6 -m tox -e "py{34,35,36,37}-default,flake8"
->>>>>>> 52586360
+      DYLD_LIBRARY_PATH="$(pwd)/tests/objc" python3.6 -m tox -e "py{34,35,36,37}-default"
+    fi