--- conflicted
+++ resolved
@@ -57,9 +57,4 @@
   - pip install --upgrade tox
   - make -f Makefile
 script:
-<<<<<<< HEAD
-  - python3.6 -m tox -e "py{34,35,36,37}-default,flake8"
-=======
-  - export DYLD_LIBRARY_PATH=`pwd`/tests/objc
-  - tox -e "py{35,36,37},flake8"
->>>>>>> 8f879544
+  - python3.6 -m tox -e "py{35,36,37},flake8"