--- conflicted
+++ resolved
@@ -12,11 +12,7 @@
 package = wheel
 wheel_build_env = .pkg
 depends = pre-commit
-<<<<<<< HEAD
-dependency_groups = dev
-=======
 dependency_groups = test
->>>>>>> 8f162969
 allowlist_externals =
     make
 commands =
