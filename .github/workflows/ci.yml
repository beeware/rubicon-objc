--- conflicted
+++ resolved
@@ -45,7 +45,6 @@
       run: |
         tox -e ${{ matrix.task }}
 
-<<<<<<< HEAD
   unit-tests:
     name: Unit tests
     needs: [pre-commit, beefore]
@@ -53,62 +52,6 @@
       matrix:
         platform: ["macOS-11", "macOS-12"]
         python-version: ["3.6", "3.7", "3.8", "3.9", "3.10", "3.11"]
-=======
-  smoke:
-    name: Smoke test (3.7)
-    needs: beefore
-    runs-on: macOS-11
-    steps:
-    - name: Check out code
-      uses: actions/checkout@v3
-      with:
-        fetch-depth: 0
-    - name: Set up Python 3.7
-      uses: actions/setup-python@v4
-      with:
-        python-version: "3.7"
-    - name: Install dependencies
-      run: |
-        python -m pip install --upgrade pip
-        python -m pip install --upgrade setuptools
-        python -m pip install tox
-    - name: Test
-      run: |
-        tox -e py
-
-  macOS-versions:
-    name: macOS compatibility test
-    needs: smoke
-    strategy:
-      matrix:
-        platform: ['macOS-12']
-    runs-on: ${{ matrix.platform }}
-    steps:
-    - name: Check out code
-      uses: actions/checkout@v3
-      with:
-        fetch-depth: 0
-    - name: Set up Python 3.7
-      uses: actions/setup-python@v4
-      with:
-        python-version: "3.7"
-    - name: Install dependencies
-      run: |
-        python -m pip install --upgrade pip
-        python -m pip install --upgrade setuptools
-        python -m pip install tox
-    - name: Test
-      run: |
-        tox -e py
-
-  python-versions:
-    name: Python compatibility test
-    needs: smoke
-    runs-on: macOS-latest
-    strategy:
-      matrix:
-        python-version: ["3.5", "3.6", "3.8", "3.9", "3.10", "3.11"]
->>>>>>> f2545808
         # As soon as 3.12.0a1 is released:
         # python-version: ["3.6", "3.7", "3.8", "3.9", "3.10", "3.11", "3.12.0-alpha - 3.12.0"]
     runs-on: ${{ matrix.platform }}
