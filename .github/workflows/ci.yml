name: CI
on:
  pull_request:
  push:
    branches:
      - main

jobs:
  beefore:
    name: Pre-test checks
    runs-on: ubuntu-latest
    strategy:
      max-parallel: 4
      matrix:
        task:
        - 'flake8'
        - 'towncrier-check'
        - 'docs'
        - 'package'
    steps:
    - uses: actions/checkout@v1
    - name: Set up Python
      uses: actions/setup-python@v2
      with:
        python-version: "3.X"
    - name: Install dependencies
      run: |
        python -m pip install --upgrade pip
        python -m pip install --upgrade setuptools
        python -m pip install tox
    - name: Run pre-test check
      run: |
        tox -e ${{ matrix.task }}

  smoke:
    name: Smoke test (3.7)
    needs: beefore
    runs-on: macOS-11
    steps:
    - uses: actions/checkout@v1
    - name: Set up Python 3.7
      uses: actions/setup-python@v2
      with:
        python-version: "3.7"
    - name: Install dependencies
      run: |
        python -m pip install --upgrade pip
        python -m pip install --upgrade setuptools
        python -m pip install tox
    - name: Test
      run: |
        tox -e py

  macOS-versions:
    name: macOS compatibility test
    needs: smoke
    strategy:
      max-parallel: 4
      matrix:
<<<<<<< HEAD
        macos-version: ['macos-11', 'macos-12']
    runs-on: ${{ matrix.macos-version }}
=======
        platform: ['macOS-12']
    runs-on: ${{ matrix.platform }}
>>>>>>> ff0dd9f9
    steps:
    - uses: actions/checkout@v1
    - name: Set up Python 3.7
      uses: actions/setup-python@v2
      with:
        python-version: "3.7"
    - name: Install dependencies
      run: |
        python -m pip install --upgrade pip
        python -m pip install --upgrade setuptools
        python -m pip install tox
    - name: Test
      run: |
        tox -e py

  python-versions:
    name: Python compatibility test
    needs: smoke
    runs-on: macOS-latest
    strategy:
      max-parallel: 4
      matrix:
        python-version: ["3.5", "3.6", "3.8", "3.9", "3.10", '3.11.0-alpha - 3.11.0']
    steps:
    - uses: actions/checkout@v1
    - name: Set up Python ${{ matrix.python-version }}
      uses: actions/setup-python@v2
      with:
        python-version: ${{ matrix.python-version }}
    - name: Install dependencies
      run: |
        python -m pip install --upgrade pip
        python -m pip install --upgrade setuptools
        python -m pip install tox
    - name: Test
      run: |
        tox -e py<|MERGE_RESOLUTION|>--- conflicted
+++ resolved
@@ -57,13 +57,8 @@
     strategy:
       max-parallel: 4
       matrix:
-<<<<<<< HEAD
-        macos-version: ['macos-11', 'macos-12']
-    runs-on: ${{ matrix.macos-version }}
-=======
         platform: ['macOS-12']
     runs-on: ${{ matrix.platform }}
->>>>>>> ff0dd9f9
     steps:
     - uses: actions/checkout@v1
     - name: Set up Python 3.7
