--- conflicted
+++ resolved
@@ -50,13 +50,8 @@
 dev = [
     # Pre-commit 3.6.0 deprecated support for Python 3.8
     "pre-commit == 3.5.0 ; python_version < '3.9'",
-<<<<<<< HEAD
     "pre-commit == 3.7.1 ; python_version >= '3.9'",
-    "pytest == 8.2.0",
-=======
-    "pre-commit == 3.7.0 ; python_version >= '3.9'",
     "pytest == 8.2.1",
->>>>>>> d0e61848
     "pytest-tldr == 0.2.5",
     "setuptools_scm == 8.1.0",
     "tox == 4.15.0",
